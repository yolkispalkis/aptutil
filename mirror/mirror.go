package mirror

import (
	"context"
	"fmt"
	"io"
	"io/ioutil"
	"net/http"
	"os"
	"path"
	"path/filepath"
	"regexp"
	"strings"
	"time"

	"github.com/cybozu-go/log"
	"github.com/cybozu-go/well"
	"github.com/pkg/errors"

	"github.com/takumin/aptutil/apt"
)

const (
	timestampFormat  = "20060102_150405"
	progressInterval = 5 * time.Minute
	httpRetries      = 5
)

var (
	validID = regexp.MustCompile(`^[a-z0-9_-]+$`)
)

// Mirror implements mirroring logics.
type Mirror struct {
	id      string
	dir     string
	mc      *MirrConfig
	storage *Storage
	current *Storage

	semaphore chan struct{}
	client    *http.Client
}

// NewMirror constructs a Mirror for given mirror id.
func NewMirror(t time.Time, id string, c *Config) (*Mirror, error) {
	dir := filepath.Clean(c.Dir)
	mc, ok := c.Mirrors[id]
	if !ok {
		return nil, errors.New("no such mirror: " + id)
	}

	// sanity checks
	if !validID.MatchString(id) {
		return nil, errors.New("invalid id: " + id)
	}
	if err := mc.Check(); err != nil {
		return nil, errors.Wrap(err, id)
	}

	var currentStorage *Storage
	curdir, err := filepath.EvalSymlinks(filepath.Join(dir, id))
	switch {
	case os.IsNotExist(err):
	case err != nil:
		return nil, errors.Wrap(err, id)
	default:
		currentStorage, err = NewStorage(filepath.Dir(curdir), id)
		if err != nil {
			return nil, errors.Wrap(err, id)
		}
		err = currentStorage.Load()
		if err != nil {
			return nil, errors.Wrap(err, id)
		}
	}

	d := filepath.Join(dir, "."+id+"."+t.Format(timestampFormat))
	err = os.Mkdir(d, 0755)
	if err != nil {
		return nil, errors.Wrap(err, id)
	}
	storage, err := NewStorage(d, id)
	if err != nil {
		return nil, errors.Wrap(err, id)
	}

	sem := make(chan struct{}, c.MaxConns)
	for i := 0; i < c.MaxConns; i++ {
		sem <- struct{}{}
	}

	transport := clonedTransport(http.DefaultTransport)
	if transport == nil {
		transport = &http.Transport{
			Proxy:               http.ProxyFromEnvironment,
			MaxIdleConnsPerHost: c.MaxConns,
		}
	}
	transport.MaxIdleConnsPerHost = c.MaxConns

	mr := &Mirror{
		id:        id,
		dir:       dir,
		mc:        mc,
		storage:   storage,
		current:   currentStorage,
		semaphore: sem,
		client: &http.Client{
			Transport: transport,
		},
	}
	return mr, nil
}

func clonedTransport(rt http.RoundTripper) *http.Transport {
	t, ok := rt.(*http.Transport)
	if !ok {
		return nil
	}
	return t.Clone()
}

func (m *Mirror) storeLink(fi *apt.FileInfo, fp string, byhash bool) error {
	if byhash {
		return m.storage.StoreLinkWithHash(fi, fp)
	}
	return m.storage.StoreLink(fi, fp)
}

func (m *Mirror) extractItems(indices []*apt.FileInfo, indexMap map[string][]*apt.FileInfo, itemMap map[string]*apt.FileInfo, byhash bool) error {
	for _, index := range indices {
		p := index.Path()
		if !m.mc.MatchingIndex(p) || !apt.IsSupported(p) {
			continue
		}
		hashPath := p
		if byhash {
			hashPath = index.SHA256Path()
		}
		f, err := m.storage.Open(hashPath)
		if err != nil {
			return err
		}

		fil, _, err := apt.ExtractFileInfo(p, f)
		f.Close()
		if err != nil {
			return err
		}

		for _, fi := range fil {
			fipath := fi.Path()
			if _, ok := indexMap[fipath]; ok {
				// already included in Release/InRelease
				continue
			}
			itemMap[fipath] = fi
		}
	}
	return nil
}

func (m *Mirror) replaceLink() error {
	tname := filepath.Join(m.dir, m.id+".tmp")
	os.Remove(tname)
	err := os.Symlink(filepath.Join(m.storage.Dir(), m.id), tname)
	if err != nil {
		return err
	}

	// symlink exists only in dentry
	err = DirSync(m.dir)
	if err != nil {
		return err
	}

	err = os.Rename(tname, filepath.Join(m.dir, m.id))
	if err != nil {
		return err
	}

	return DirSync(m.dir)
}

// Update updates mirrored files.
func (m *Mirror) Update(ctx context.Context) error {
	itemMap := make(map[string]*apt.FileInfo)

	for _, suite := range m.mc.Suites {
		err := m.updateSuite(ctx, suite, itemMap)
		if err != nil {
			return err
		}
	}

	// download all files matching the configuration.
	log.Info("download items", map[string]interface{}{
		"repo":  m.id,
		"items": len(itemMap),
	})
	_, err := m.downloadItems(ctx, itemMap)
	if err != nil {
		return errors.Wrap(err, m.id)
	}

	// all files are downloaded (or reused)
	log.Info("saving meta data", map[string]interface{}{
		"repo": m.id,
	})
	err = m.storage.Save()
	if err != nil {
		return errors.Wrap(err, m.id)
	}

	// replace the symlink atomically
	err = m.replaceLink()
	if err != nil {
		return errors.Wrap(err, m.id)
	}

	log.Info("update succeeded", map[string]interface{}{
		"repo": m.id,
	})
	return nil
}

// updateSuite partially updates mirror for a suite.
func (m *Mirror) updateSuite(ctx context.Context, suite string, itemMap map[string]*apt.FileInfo) error {
	log.Info("download Release/InRelease", map[string]interface{}{
		"repo":  m.id,
		"suite": suite,
	})
	indexMap, byhash, err := m.downloadRelease(ctx, suite)
	if err != nil {
		return errors.Wrap(err, m.id)
	}

	if byhash {
		log.Info("detected by-hash support", map[string]interface{}{
			"repo":  m.id,
			"suite": suite,
		})
	}

	if len(indexMap) == 0 {
		return errors.New(m.id + ": found no Release/InRelease")
	}

	// WORKAROUND: some (zabbix) repositories returns wrong contents
	// for non-existent files such as Sources (looks like the body of
	// Sources.gz is returned).
	if !m.mc.Source {
		tmpMap := make(map[string][]*apt.FileInfo)
		for p, fil := range indexMap {
			base := path.Base(p)
			base = base[0 : len(base)-len(path.Ext(base))]
			if base == "Sources" {
				continue
			}
			tmpMap[p] = fil
		}
		indexMap = tmpMap
	}

<<<<<<< HEAD
	// WORKAROUND: some (raspberry pi os) repositories returns wrong
	// contents for non-existent files such as untested/Contents.
	if len(m.mc.Suites) > 0 && len(m.mc.Sections) > 0 {
		tmpMap := make(map[string][]*apt.FileInfo)
		for p, fil := range indexMap {
			sp := strings.Split(p, "/")
			if len(sp) > 3 {
				mm := map[string]struct{}{}
				for _, s := range m.mc.Sections {
					mm[s] = struct{}{}
				}
				if _, ok := mm[sp[2]]; !ok {
					log.Warn("exclude unknown section", map[string]interface{}{
						"repo": m.id,
						"path": p,
					})
					continue
				}
			}
			tmpMap[p] = fil
		}
		indexMap = tmpMap
=======
	// WORKAROUND: Some (raspberry pi os) repositories return
	// uncompressed files, such as Packages files, as actually
	// compressed files.
	//
	// NOTES: The apt-get command starts by obtaining a compressed file,
	// so if both compressed and uncompressed files are defined, the above
	// error will be handled by not downloading the uncompressed file.
	if len(indexMap) > 1 {
		for p, _ := range indexMap {
			ext := path.Ext(p)
			if len(ext) > 0 {
				if _, ok := indexMap[p[:len(p)-len(ext)]]; ok {
					log.Debug("exclude uncompressed files", map[string]interface{}{
						"repo": m.id,
						"path": p[:len(p)-len(ext)],
					})
					delete(indexMap, p[:len(p)-len(ext)])
				}
			}
		}
>>>>>>> d844603f
	}

	// download (or reuse) all indices
	indices, err := m.downloadIndices(ctx, indexMap, byhash)
	if err != nil {
		return errors.Wrap(err, m.id)
	}

	// extract file information from indices
	err = m.extractItems(indices, indexMap, itemMap, byhash)
	if err != nil {
		return errors.Wrap(err, m.id)
	}
	return nil
}

type dlResult struct {
	status   int
	path     string
	fi       *apt.FileInfo
	tempfile *os.File
	err      error
}

func closeRespBody(r *http.Response) {
	io.Copy(ioutil.Discard, r.Body)
	r.Body.Close()
}

func closeAndRemoveFile(f *os.File) {
	f.Close()
	os.Remove(f.Name())
}

// download is a goroutine to download an item.
func (m *Mirror) download(ctx context.Context,
	p string, fi *apt.FileInfo, byhash bool, ch chan<- *dlResult) {

	var tempfile *os.File
	r := &dlResult{
		path: p,
	}

	defer func() {
		r.tempfile = tempfile
		ch <- r
		m.semaphore <- struct{}{}
	}()

	var retries uint
	targets := []string{p}
	if byhash && fi != nil {
		targets = append(targets, fi.SHA256Path())
		targets = append(targets, fi.SHA1Path())
		targets = append(targets, fi.MD5SumPath())
	}

RETRY:
	if tempfile != nil {
		closeAndRemoveFile(tempfile)
		tempfile = nil
	}

	// allow interrupts
	select {
	case <-ctx.Done():
		r.err = ctx.Err()
		return
	default:
	}

	if retries > 0 {
		log.Warn("retrying download", map[string]interface{}{
			"repo": m.id,
			"path": p,
		})
		time.Sleep(time.Duration(1<<(retries-1)) * time.Second)
	}

	// imitation apt-get command
	// NOTE: apt-get sets If-Modified-Since and makes a request to the server,
	// but the current aptutil cannot handle this because it cold-starts every time.
	header := http.Header{}
	header.Add("Cache-Control", "max-age=0")
	header.Add("User-Agent", "Debian APT-HTTP/1.3 (aptutil)")

	req := &http.Request{
		Method:     "GET",
		URL:        m.mc.Resolve(targets[0]),
		Proto:      "HTTP/1.1",
		ProtoMajor: 1,
		ProtoMinor: 1,
		Header:     header,
	}
	resp, err := m.client.Do(req.WithContext(ctx))
	if err != nil {
		if retries < httpRetries {
			retries++
			goto RETRY
		}
		r.err = err
		return
	}
	defer closeRespBody(resp)

	if log.Enabled(log.LvDebug) {
		log.Debug("downloaded", map[string]interface{}{
			"repo":               m.id,
			"path":               p,
			log.FnHTTPStatusCode: resp.StatusCode,
		})
	}

	r.status = resp.StatusCode
	if r.status >= 500 && retries < httpRetries {
		retries++
		goto RETRY
	}

	if r.status != 200 {
		return
	}

	tempfile, err = m.storage.TempFile()
	if err != nil {
		r.err = err
		return
	}
	fi2, err := apt.CopyWithFileInfo(tempfile, resp.Body, p)
	if err != nil {
		if retries < httpRetries {
			retries++
			goto RETRY
		}
		r.err = err
		return
	}
	err = tempfile.Sync()
	if err != nil {
		r.err = errors.New("tempfile.Sync failed")
		return
	}
	err = os.Chmod(tempfile.Name(), 0644)
	if err != nil {
		r.err = errors.New("os.Chmod(tempfile.Name(), 0644) failed")
		return
	}

	if fi != nil && !fi.Same(fi2) {
		if len(targets) > 1 {
			targets = targets[1:]
			log.Warn("try by-hash retrieval", map[string]interface{}{
				"repo":   m.id,
				"path":   p,
				"target": targets[0],
			})
			goto RETRY
		}
		r.err = errors.New("invalid checksum for " + p)
		return
	}

	_, err = tempfile.Seek(0, io.SeekStart)
	if err != nil {
		r.err = errors.New("tempfile.Seek failed")
		return
	}
	r.fi = fi2
}

func addFileInfoToList(fi *apt.FileInfo, m map[string][]*apt.FileInfo, byhash bool) error {
	p := fi.Path()
	fil, ok := m[p]
	if !ok {
		m[p] = []*apt.FileInfo{fi}
		return nil
	}

	for _, existing := range fil {
		if existing.Same(fi) {
			return nil
		}
	}

	// fi differs from all FileInfo in fil
	if !byhash {
		return errors.New("inconsistent checksum for " + p)
	}
	m[p] = append(fil, fi)
	return nil
}

func (m *Mirror) handleReleaseResults(results <-chan *dlResult, byhash *bool) ([]*apt.FileInfo, error) {
	r := <-results
	if r.tempfile != nil {
		defer closeAndRemoveFile(r.tempfile)
	}

	if r.err != nil {
		return nil, errors.Wrap(r.err, "download")
	}

	if 400 <= r.status && r.status < 500 {
		// return no error to continue
		return nil, nil
	}

	if r.status != http.StatusOK {
		return nil, fmt.Errorf("status %d for %s", r.status, r.path)
	}

	// 200 OK
	err := m.storage.StoreLink(r.fi, r.tempfile.Name())
	if err != nil {
		return nil, errors.Wrap(err, "storage.Store")
	}
	fil, d, err := apt.ExtractFileInfo(r.path, r.tempfile)
	if err != nil {
		return nil, errors.Wrap(err, "ExtractFileInfo: "+r.path)
	}

	if *byhash && path.Base(r.path) != "Release.gpg" {
		*byhash = apt.SupportByHash(d)
	}

	return fil, nil
}

func (m *Mirror) downloadRelease(ctx context.Context, suite string) (map[string][]*apt.FileInfo, bool, error) {
	releases := m.mc.ReleaseFiles(suite)
	results := make(chan *dlResult, len(releases))

	for _, p := range releases {
		select {
		case <-ctx.Done():
			return nil, false, ctx.Err()
		case <-m.semaphore:
		}

		go m.download(ctx, p, nil, false, results)
	}

	byhash := true
	filMap := make(map[string][]*apt.FileInfo)
	for i := 0; i < len(releases); i++ {
		fil, err := m.handleReleaseResults(results, &byhash)
		if err != nil {
			return nil, byhash, err
		}
		for _, fi := range fil {
			err = addFileInfoToList(fi, filMap, byhash)
			if err != nil {
				return nil, byhash, err
			}
		}
	}

	return filMap, byhash, nil
}

func (m *Mirror) downloadIndices(ctx context.Context,
	filMap map[string][]*apt.FileInfo, byhash bool) ([]*apt.FileInfo, error) {
	var fil []*apt.FileInfo
	for _, fil2 := range filMap {
		fil = append(fil, fil2...)
	}

	log.Info("download other indices", map[string]interface{}{
		"repo":    m.id,
		"indices": len(fil),
	})

	return m.downloadFiles(ctx, fil, true, byhash)
}

func (m *Mirror) downloadItems(ctx context.Context,
	fiMap map[string]*apt.FileInfo) ([]*apt.FileInfo, error) {
	fil := make([]*apt.FileInfo, 0, len(fiMap))
	for _, fi := range fiMap {
		fil = append(fil, fi)
	}
	return m.downloadFiles(ctx, fil, false, false)
}

func (m *Mirror) downloadFiles(ctx context.Context,
	fil []*apt.FileInfo, allowMissing, byhash bool) ([]*apt.FileInfo, error) {

	results := make(chan *dlResult, len(fil))
	var reused, downloaded []*apt.FileInfo

	env := well.NewEnvironment(ctx)
	env.Go(func(ctx context.Context) error {
		var err error
		reused, err = m.reuseOrDownload(ctx, fil, byhash, results)
		return err
	})
	env.Go(func(ctx context.Context) error {
		var err error
		downloaded, err = m.recvResult(allowMissing, byhash, results)
		return err
	})
	env.Stop()
	err := env.Wait()
	if err != nil {
		return nil, err
	}

	log.Info("stats", map[string]interface{}{
		"repo":       m.id,
		"total":      len(fil),
		"reused":     len(reused),
		"downloaded": len(downloaded),
	})

	// reused has enough capacity.  See reuseOrDownload.
	return append(reused, downloaded...), nil
}

func (m *Mirror) reuseOrDownload(ctx context.Context, fil []*apt.FileInfo,
	byhash bool, results chan<- *dlResult) ([]*apt.FileInfo, error) {

	// environment to manage downloading goroutines.
	env := well.NewEnvironment(ctx)

	// on return, wait for all DL goroutines then signal recvResult
	// by closing results channel.
	defer func() {
		env.Stop()
		env.Wait()
		close(results)
	}()

	reused := make([]*apt.FileInfo, 0, len(fil))
	loggedAt := time.Now()

	for i, fi := range fil {
		// avoid assignment
		fi := fi
		now := time.Now()
		if now.Sub(loggedAt) > progressInterval {
			loggedAt = now
			log.Info("download progress", map[string]interface{}{
				"repo":      m.id,
				"total":     len(fil),
				"reused":    len(reused),
				"downloads": i - len(reused),
			})
		}

		if m.current != nil {
			localfi, fullpath := m.current.Lookup(fi, byhash)
			if localfi != nil {
				err := m.storeLink(localfi, fullpath, byhash)
				if err != nil {
					return nil, errors.Wrap(err, "storeLink")
				}
				reused = append(reused, localfi)
				if log.Enabled(log.LvDebug) {
					log.Debug("reuse item", map[string]interface{}{
						"repo": m.id,
						"path": fi.Path(),
					})
				}
				continue
			}
		}

		select {
		case <-ctx.Done():
			return nil, ctx.Err()
		case <-m.semaphore:
		}

		env.Go(func(ctx context.Context) error {
			m.download(ctx, fi.Path(), fi, byhash, results)
			return nil
		})
	}
	return reused, nil
}

func (m *Mirror) handleResult(r *dlResult, allowMissing, byhash bool) (*apt.FileInfo, error) {
	if r.tempfile != nil {
		defer closeAndRemoveFile(r.tempfile)
	}

	if r.err != nil {
		return nil, errors.Wrap(r.err, "download")
	}

	if allowMissing && r.status == http.StatusNotFound {
		log.Warn("missing file", map[string]interface{}{
			"repo": m.id,
			"path": r.path,
		})
		// return no error to continue
		return nil, nil
	}

	if r.status != http.StatusOK {
		return nil, fmt.Errorf("status %d for %s", r.status, r.path)
	}

	err := m.storeLink(r.fi, r.tempfile.Name(), byhash)
	if err != nil {
		return nil, errors.Wrap(err, "store")
	}

	return r.fi, nil
}

func (m *Mirror) recvResult(allowMissing, byhash bool, results <-chan *dlResult) ([]*apt.FileInfo, error) {
	var dlfil []*apt.FileInfo

	for r := range results {
		fi, err := m.handleResult(r, allowMissing, byhash)
		if err != nil {
			return nil, err
		}
		if fi != nil {
			dlfil = append(dlfil, fi)
		}
	}

	return dlfil, nil
}<|MERGE_RESOLUTION|>--- conflicted
+++ resolved
@@ -263,7 +263,6 @@
 		indexMap = tmpMap
 	}
 
-<<<<<<< HEAD
 	// WORKAROUND: some (raspberry pi os) repositories returns wrong
 	// contents for non-existent files such as untested/Contents.
 	if len(m.mc.Suites) > 0 && len(m.mc.Sections) > 0 {
@@ -286,7 +285,8 @@
 			tmpMap[p] = fil
 		}
 		indexMap = tmpMap
-=======
+	}
+
 	// WORKAROUND: Some (raspberry pi os) repositories return
 	// uncompressed files, such as Packages files, as actually
 	// compressed files.
@@ -307,7 +307,6 @@
 				}
 			}
 		}
->>>>>>> d844603f
 	}
 
 	// download (or reuse) all indices
